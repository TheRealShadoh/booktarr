--- conflicted
+++ resolved
@@ -1,36 +1,27 @@
 try:
     from backend.models.book import Book, Edition, UserEditionStatus, Creator
     from backend.models.reading_progress import ReadingProgress, ReadingStats
-<<<<<<< HEAD
     from backend.models.series import Series, SeriesVolume, Serialization
     from backend.models.reading_goal import ReadingGoal, GoalProgress, MonthlyGoal, GoalType, GoalStatus
-=======
-    from backend.models.series import Series, SeriesVolume
     from backend.models.wishlist import (
         Wishlist, WishlistItem, PriceTracking, PreOrder,
         AcquisitionPreference, WishlistStats
     )
->>>>>>> 0fecfc60
 except ImportError:
     from .book import Book, Edition, UserEditionStatus, Creator
     from .reading_progress import ReadingProgress, ReadingStats
-<<<<<<< HEAD
     from .series import Series, SeriesVolume, Serialization
     from .reading_goal import ReadingGoal, GoalProgress, MonthlyGoal, GoalType, GoalStatus
-
-__all__ = ["Book", "Edition", "UserEditionStatus", "Creator", "ReadingProgress", "ReadingStats", "Series", "SeriesVolume", "Serialization", "ReadingGoal", "GoalProgress", "MonthlyGoal", "GoalType", "GoalStatus"]
-=======
-    from .series import Series, SeriesVolume
     from .wishlist import (
         Wishlist, WishlistItem, PriceTracking, PreOrder,
         AcquisitionPreference, WishlistStats
     )
 
 __all__ = [
-    "Book", "Edition", "UserEditionStatus",
+    "Book", "Edition", "UserEditionStatus", "Creator",
     "ReadingProgress", "ReadingStats",
-    "Series", "SeriesVolume",
+    "Series", "SeriesVolume", "Serialization",
+    "ReadingGoal", "GoalProgress", "MonthlyGoal", "GoalType", "GoalStatus",
     "Wishlist", "WishlistItem", "PriceTracking", "PreOrder",
     "AcquisitionPreference", "WishlistStats"
-]
->>>>>>> 0fecfc60
+]