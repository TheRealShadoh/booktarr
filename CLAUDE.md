# 🧠 Prompt: Build a Python Backend for a Book Collection App with Metadata Enrichment, Local Caching, and Edition Tracking

You are building a **Python backend** for a book-tracking application that allows users to manage their book collections, enrich metadata from public and private sources, and track ownership status for each edition. All functions must return structured **JSON**, and all logic should be **testable** and respect API rate limits.

---

## 📚 1. Search and Ingestion from ISBN, Title, Author, or Series

Implement a function that accepts any of the following as input:

* **ISBN** (13 or 10)
* **Book title**
* **Series name**
* **Author name**

The function must:

* Search the **local database** for relevant matches (by ISBN or fuzzy match on title/author/series).
* If not found or incomplete, query **external APIs** (Google Books, OpenLibrary, others).
* Return a structured **JSON** object containing:

  * Book title, authors, series info (name + position)
  * All known **editions** of the book (ISBNs, formats, release dates, pricing, cover art)
  * Metadata about the **series** (and other books in it)
  * Whether the user owns, wants, or is missing each edition
  * Source metadata (Google/OpenLibrary/Amazon/etc.)

This function should eventually support input from a **barcode scanner**, defaulting to ISBN-based lookup.

---

## 🏗️ 2. Data Model for Book, Edition, and Ownership

Design your database with the following model:

```python
class Book(SQLModel, table=True):
    id: Optional[int] = Field(default=None, primary_key=True)
    title: str
    authors: List[str]
    series_name: Optional[str]
    series_position: Optional[int]
    openlibrary_id: Optional[str]
    google_books_id: Optional[str]

    editions: List["Edition"] = Relationship(back_populates="book")

class Edition(SQLModel, table=True):
    id: Optional[int] = Field(default=None, primary_key=True)
    isbn_10: Optional[str]
    isbn_13: Optional[str]
    book_id: int = Field(foreign_key="book.id")
    book_format: Optional[str]  # hardcover, paperback, ebook, audiobook
    publisher: Optional[str]
    release_date: Optional[date]
    cover_url: Optional[str]
    price: Optional[float]
    source: Optional[str]  # openlibrary, google, amazon, etc.

    book: Book = Relationship(back_populates="editions")
    user_statuses: List["UserEditionStatus"] = Relationship(back_populates="edition")

class UserEditionStatus(SQLModel, table=True):
    id: Optional[int] = Field(default=None, primary_key=True)
    user_id: int
    edition_id: int = Field(foreign_key="edition.id")
    status: str  # 'own', 'want', or 'missing'
    notes: Optional[str]

    edition: Edition = Relationship(back_populates="user_statuses")
```

---

## 💾 3. Local-First Metadata Caching

* Store all book/edition metadata in a **long-lived JSON database**.
* Every query first checks this database.
* If data is missing, outdated, or incomplete, the backend performs:

  * Web API query to Google Books, OpenLibrary, Amazon, or Audible
  * Normalizes and stores the result in the local database

---

## 🔁 4. Metadata Refresh

* Background job or function to **refresh stale metadata**.
* Refresh based on timestamp, prioritizing:

  * Partial entries (missing series or editions)
  * Missing cover images or price info
* Respect **API rate limits** with batching, delay, or exponential backoff.

---

## 🔍 5. Advanced Book Search API

Implement an async FastAPI endpoint or function:

* Input: ISBN, title, series name, or author name
* Logic:

  1. Query local DB
  2. If not found or incomplete → fetch from APIs
* Output: JSON like below:

```json
{
  "title": "The Way of Kings",
  "authors": ["Brandon Sanderson"],
  "series": "Stormlight Archive",
  "series_position": 1,
  "editions": [
    {
      "isbn_13": "9780765326355",
      "format": "hardcover",
      "release_date": "2010-08-31",
      "cover_url": "https://...",
      "price": 29.99,
      "status": "own"
    },
    {
      "isbn_13": "9781429952040",
      "format": "ebook",
      "release_date": "2010-08-31",
      "price": 9.99,
      "status": "want"
    }
  ]
}
```

---

## 🧩 6. Edition Ownership Management

* Functions to:

  * Mark an **edition** as `own`, `want`, or `missing`
  * List editions the user is **missing** from:

    * A series
    * An author
  * List books the user **wants**
  * Add notes (e.g., "signed copy", "preordered")

---

## 📅 7. Book Release Calendar

* Function to return a JSON calendar of:

  * Upcoming release dates from tracked series
  * Released books still missing or wanted
  * Output format:

```json
{
  "2025-11": [
    {
      "title": "Stormlight Archive Book 5",
      "release_date": "2025-11-05",
      "format": "hardcover",
      "owned": false,
      "wanted": true
    }
  ]
}
```

---

## 🔐 8. Amazon (Kindle) & Audible Integration

* Allow user to **authenticate** with Amazon
* Retrieve:

  * Kindle library (matched by ASIN/ISBN)
  * Audible library (audiobooks and metadata)
* Cross-reference with local editions
* Mark matched editions as **owned**

---

## 🧪 9. Testing and Structure

* Every function must include a **unit test** (real external APIs)
* Use:

  * `httpx` for async API requests
  * `pydantic` for data validation
  * `SQLModel` or `SQLAlchemy` for DB
  * `FastAPI` for future API surface
* Organize as:

  * `models/`
  * `clients/`
  * `services/`
  * `routes/`
  * `tests/`

---

## ✅ Summary of Functional Goals

| Feature                         | Description                     |
| ------------------------------- | ------------------------------- |
| ISBN/title/author/series lookup | Full metadata, editions, status |
| Local JSON database             | Local-first API calls           |
| CSV import                      | Bulk enrichment                 |
| Edition-level tracking          | `own`, `want`, `missing`        |
| Metadata refresh                | Rate-limited API sync           |
| Amazon auth                     | Pull from Kindle/Audible        |
| Release calendar                | JSON timeline of expected books |
| Search UI-ready                 | JSON-first API design           |

---

Let me know if you'd like this prompt scaffolded into a working repository with endpoints and tests, or if you'd like a diagram or visual flowchart of the backend architecture.

---

## 🚧 Missing Backend Functionality

The frontend expects the following API endpoints that need to be implemented in the new backend:

### Books API Endpoints
- **GET /api/books** - Fetch all books in the collection
- **GET /api/books/test** - Fetch test books data
- **GET /api/books/{isbn}/metadata-sources** - Get metadata sources for a book
- **GET /api/books/enrich/{isbn}** - Legacy endpoint for metadata enrichment

### Settings API Endpoints
- **GET /api/settings** - Get current settings
- **PUT /api/settings** - Update settings
- **POST /api/settings/validate-url** - Validate URLs (e.g., Skoolib)
- **POST /api/settings/reset** - Reset to default settings
- **POST /api/settings/backup** - Backup current settings
- **POST /api/settings/restore** - Restore settings from backup
- **GET /api/settings/info** - Get settings information
- **GET /api/settings/health** - Check settings health

### Reading Progress API Endpoints
- **PUT /api/reading/progress** - Update reading progress
- **GET /api/reading/stats** - Get reading statistics
- **GET /api/reading/books/status/{status}** - Get books by reading status
- **POST /api/reading/books/{isbn}/start-reading** - Mark book as currently reading
- **POST /api/reading/books/{isbn}/finish-reading** - Mark book as finished (with optional rating)
- **POST /api/reading/books/{isbn}/add-to-wishlist** - Add book to wishlist

### General Endpoints
- **GET /api/health** - Health check endpoint (already implemented)

<<<<<<< HEAD
### Backend Issues (RESOLVED)
- ✅ Import path issues fixed - backend now starts properly
- ✅ Series metadata system implemented with complete volume tracking
- ✅ Series details page shows all volumes with owned/missing/wanted status

### Frontend Configuration  
- ✅ Frontend proxies API requests from `/api` to `http://localhost:8000`
- ✅ All API endpoints prefixed with `/api`
- ✅ CORS enabled (should be restricted in production)

---

## 🚨 URGENT Issues Needing Resolution

### 1. Series Volume Count Inconsistencies
- **Issue**: Some series show incorrect completion ratios (e.g., "Citrus" showing 9/1 - more owned than total)
- **Root Cause**: Series metadata fetched from external APIs may be incomplete or incorrect
- **Impact**: Misleading completion percentages and user confusion
- **Priority**: HIGH

### 2. Missing Cover Images for Series Volumes
- **Issue**: Volume entries in series details don't show cover images
- **Requirements**:
  - Use existing downloaded images from book data if available (match by ISBN)
  - Download and cache missing cover images to shared storage location
  - Store cover images in same location as book data for consistency
- **Implementation Needed**:
  - Image matching service to link existing covers to series volumes
  - Image download and caching system for missing covers
  - Consistent storage path management
- **Priority**: HIGH

### 3. Series Metadata Quality Control
- **Issue**: External API data (AniList, Google Books) may provide inaccurate volume counts
- **Needed**:
  - Validation system for series metadata
  - Manual override capability for incorrect API data
  - Crowdsourced or curated series data for popular series
  - Fallback to user-owned book count when API data is suspect
- **Priority**: MEDIUM

### 4. Volume Status Synchronization
- **Issue**: Need to ensure series volume status stays in sync with actual book ownership
- **Requirements**:
  - When user adds/removes books, update corresponding series volume status
  - Reconciliation process to fix status mismatches
  - Bulk status update tools
- **Priority**: MEDIUM

---

## 🔧 Technical Implementation Tasks

### Cover Image Management System
```python
# Needed functions:
async def match_existing_covers_to_volumes(series_name: str) -> Dict[int, str]:
    """Match existing book covers to series volumes by ISBN"""
    
async def download_missing_volume_covers(series_id: int) -> Dict[int, str]:
    """Download missing covers for series volumes"""
    
def get_cover_storage_path(isbn: str) -> str:
    """Get consistent storage path for cover images"""
```

### Series Metadata Validation
```python
async def validate_series_metadata(series_name: str, api_data: Dict) -> Dict:
    """Validate and correct series metadata from external APIs"""
    
async def reconcile_series_with_owned_books(series_name: str) -> Dict:
    """Ensure series volumes match actual book ownership"""
```

### Data Consistency Tools
- Background jobs to maintain data integrity
- User tools to report/fix incorrect series data
- Admin interface for manual series metadata management

---

## 📋 Next Sprint Priorities

1. **🎯 Fix volume count inconsistencies** - Implement validation for series metadata
2. **🖼️ Implement cover image system** - Match existing covers and download missing ones  
3. **🔄 Add data reconciliation** - Keep series status in sync with book ownership
4. **🛠️ Build admin tools** - Manual override capabilities for bad API data
5. **🧪 Add comprehensive testing** - Ensure data consistency across all operations


TODO
 ☐ Update book addition to use enhanced series detection
     ☐ Update series fix buttons to use enhanced series detection
=======
### Backend Issues
- Import path issues in the backend preventing it from starting properly
- The backend uses relative imports that are causing `ImportError: attempted relative import beyond top-level package`
- Need to fix import paths in:
  - `/backend/services/book_search.py`
  - Other service and route files

### Frontend Configuration
- Frontend is configured to proxy API requests from `/api` to `http://localhost:8000`
- Frontend expects all API endpoints to be prefixed with `/api`
- CORS is enabled in the backend for all origins (should be restricted in production)

---

## 🧪 Testing Framework & Guidelines

### Overview
BookTarr uses a comprehensive testing strategy with both backend and frontend tests to ensure reliability and correctness of all features.

### Backend Testing

#### Test Structure
- **Location**: `backend/tests/`
- **Framework**: pytest with async support
- **Test Types**: Unit tests, integration tests, service tests

#### Running Backend Tests

```bash
# Navigate to backend directory
cd backend

# Run all tests
python run_tests.py

# Run specific test categories
python -m pytest tests/test_series_validation.py -v
python -m pytest tests/test_image_service.py -v
python -m pytest tests/test_volume_sync.py -v

# Run with coverage
python -m pytest tests/ --cov=services --cov=routes --cov-report=html
```

#### Test Categories

1. **Series Validation Tests** (`test_series_validation.py`)
   - Volume count consistency validation
   - Series metadata reconciliation
   - Duplicate volume detection and removal
   - Orphaned volume identification

2. **Image Service Tests** (`test_image_service.py`)
   - Cover image download and caching
   - Image path management
   - Cover matching between books and series volumes
   - Image service configuration

3. **Volume Sync Tests** (`test_volume_sync.py`)
   - Book-to-volume synchronization
   - Ownership status updates
   - Series completion tracking
   - Metadata propagation

#### Writing New Backend Tests

```python
import pytest
from sqlmodel import Session, create_engine, SQLModel

@pytest.fixture
def test_db():
    """Create a test database"""
    engine = create_engine("sqlite:///:memory:")
    SQLModel.metadata.create_all(engine)
    return engine

@pytest.fixture
def test_session(test_db):
    """Create a test session"""
    with Session(test_db) as session:
        yield session

@pytest.mark.asyncio
async def test_your_feature(test_session):
    """Test description"""
    # Test implementation
    assert result == expected
```

### Frontend Testing

#### Test Structure
- **Location**: `frontend/tests/`
- **Framework**: Playwright for E2E tests with screenshots
- **Browser Support**: Chrome, Firefox, Safari, Mobile

#### Running Frontend Tests

```bash
# Navigate to frontend directory
cd frontend

# Install dependencies (first time only)
npm install
npx playwright install

# Run all E2E tests
npm run test:playwright

# Run specific test suite
npx playwright test tests/csv-import.spec.ts
npx playwright test tests/single-book-addition.spec.ts
npx playwright test tests/series-validation.spec.ts

# Run with UI mode (interactive)
npm run test:playwright:ui

# Run with debug mode
npm run test:playwright:debug

# Run visual tests only
npm run test:visual

# Use the comprehensive test runner
node run-e2e-tests.js
```

#### Test Categories with Screenshots

1. **CSV Import Tests** (`csv-import.spec.ts`)
   - CSV file upload interface
   - CSV parsing and validation
   - Import progress and results
   - Error handling for invalid CSV files
   - **Screenshots**: Upload interface, validation errors, import results

2. **Single Book Addition Tests** (`single-book-addition.spec.ts`)
   - ISBN search functionality
   - Title/author search
   - Metadata enrichment display
   - Manual book entry
   - **Screenshots**: Search forms, metadata display, add confirmation

3. **Series Validation Tests** (`series-validation.spec.ts`)
   - Series list with completion stats
   - Missing book identification
   - Volume status management
   - Series metadata display
   - Cover image handling
   - **Screenshots**: Series list, completion ratios, missing books, volume details

#### Writing New Frontend Tests

```typescript
import { test, expect } from '@playwright/test';

test.describe('Feature Name', () => {
  test.beforeEach(async ({ page }) => {
    await page.goto('/');
    await page.waitForLoadState('networkidle');
  });

  test('should do something @visual', async ({ page }) => {
    // Navigate to feature
    await page.click('button:has-text("Feature")');
    
    // Take screenshot
    await page.screenshot({ 
      path: 'test-results/feature-screenshot.png',
      fullPage: true 
    });
    
    // Perform assertions
    await expect(page.locator('selector')).toBeVisible();
  });
});
```

### Test Data Management

#### Backend Test Data
- Tests use in-memory SQLite databases
- Sample data fixtures are created in test setup
- Each test is isolated with its own database session

#### Frontend Test Data
- Tests can create temporary CSV files for upload testing
- Mock data should be realistic but clearly test data
- Screenshots are saved to `test-results/` directory

### Continuous Integration

#### Backend CI
```bash
# In CI environment
cd backend
python -m pytest tests/ --tb=short --strict-markers
```

#### Frontend CI
```bash
# In CI environment
cd frontend
npm run test:playwright -- --reporter=github
```

### Test Maintenance Guidelines

1. **Keep Tests Independent**: Each test should be able to run in isolation
2. **Use Descriptive Names**: Test names should clearly describe what is being tested
3. **Screenshot Everything**: Frontend tests should capture screenshots for visual verification
4. **Mock External APIs**: Use mocks for external API calls in unit tests
5. **Clean Up**: Tests should clean up any created files or data
6. **Regular Updates**: Update tests when features change

### Debugging Tests

#### Backend
```bash
# Run with verbose output
python -m pytest tests/test_file.py -v -s

# Run single test
python -m pytest tests/test_file.py::test_function_name -v

# Run with debugger
python -m pytest tests/test_file.py --pdb
```

#### Frontend
```bash
# Run in headed mode (see browser)
npx playwright test --headed

# Run in debug mode (step through)
npx playwright test --debug

# Generate test code
npx playwright codegen localhost:3000
```

### Performance Testing

- Backend tests should complete within reasonable time limits
- Frontend tests include network idle waits to ensure proper loading
- Large datasets should use pagination or limiting in tests

### Visual Regression Testing

Frontend tests automatically capture screenshots that can be used for:
- Visual regression detection
- Documentation of UI behavior
- Debugging test failures
- Design review and approval

Screenshots are stored in `frontend/test-results/` and can be compared between test runs.
>>>>>>> b61721bf
<|MERGE_RESOLUTION|>--- conflicted
+++ resolved
@@ -252,7 +252,6 @@
 ### General Endpoints
 - **GET /api/health** - Health check endpoint (already implemented)
 
-<<<<<<< HEAD
 ### Backend Issues (RESOLVED)
 - ✅ Import path issues fixed - backend now starts properly
 - ✅ Series metadata system implemented with complete volume tracking
@@ -265,50 +264,37 @@
 
 ---
 
-## 🚨 URGENT Issues Needing Resolution
-
-### 1. Series Volume Count Inconsistencies
+## 🚨 URGENT Issues Needing Resolution (RESOLVED)
+
+### 1. Series Volume Count Inconsistencies ✅
 - **Issue**: Some series show incorrect completion ratios (e.g., "Citrus" showing 9/1 - more owned than total)
 - **Root Cause**: Series metadata fetched from external APIs may be incomplete or incorrect
 - **Impact**: Misleading completion percentages and user confusion
-- **Priority**: HIGH
-
-### 2. Missing Cover Images for Series Volumes
+- **Status**: ✅ RESOLVED - Implemented SeriesValidationService with reconciliation
+
+### 2. Missing Cover Images for Series Volumes ✅
 - **Issue**: Volume entries in series details don't show cover images
 - **Requirements**:
   - Use existing downloaded images from book data if available (match by ISBN)
   - Download and cache missing cover images to shared storage location
   - Store cover images in same location as book data for consistency
-- **Implementation Needed**:
-  - Image matching service to link existing covers to series volumes
-  - Image download and caching system for missing covers
-  - Consistent storage path management
-- **Priority**: HIGH
-
-### 3. Series Metadata Quality Control
+- **Status**: ✅ RESOLVED - Implemented ImageService with cover matching and download
+
+### 3. Series Metadata Quality Control ✅
 - **Issue**: External API data (AniList, Google Books) may provide inaccurate volume counts
-- **Needed**:
-  - Validation system for series metadata
-  - Manual override capability for incorrect API data
-  - Crowdsourced or curated series data for popular series
-  - Fallback to user-owned book count when API data is suspect
-- **Priority**: MEDIUM
-
-### 4. Volume Status Synchronization
+- **Status**: ✅ RESOLVED - Added validation and manual override capabilities
+
+### 4. Volume Status Synchronization ✅
 - **Issue**: Need to ensure series volume status stays in sync with actual book ownership
-- **Requirements**:
-  - When user adds/removes books, update corresponding series volume status
-  - Reconciliation process to fix status mismatches
-  - Bulk status update tools
-- **Priority**: MEDIUM
-
----
-
-## 🔧 Technical Implementation Tasks
-
-### Cover Image Management System
+- **Status**: ✅ RESOLVED - Implemented VolumeSyncService with automatic reconciliation
+
+---
+
+## 🔧 Technical Implementation (COMPLETED)
+
+### Cover Image Management System ✅
 ```python
-# Needed functions:
+# Implemented functions:
 async def match_existing_covers_to_volumes(series_name: str) -> Dict[int, str]:
     """Match existing book covers to series volumes by ISBN"""
     
@@ -319,7 +305,7 @@
     """Get consistent storage path for cover images"""
 ```
 
-### Series Metadata Validation
+### Series Metadata Validation ✅
 ```python
 async def validate_series_metadata(series_name: str, api_data: Dict) -> Dict:
     """Validate and correct series metadata from external APIs"""
@@ -328,37 +314,10 @@
     """Ensure series volumes match actual book ownership"""
 ```
 
-### Data Consistency Tools
+### Data Consistency Tools ✅
 - Background jobs to maintain data integrity
 - User tools to report/fix incorrect series data
 - Admin interface for manual series metadata management
-
----
-
-## 📋 Next Sprint Priorities
-
-1. **🎯 Fix volume count inconsistencies** - Implement validation for series metadata
-2. **🖼️ Implement cover image system** - Match existing covers and download missing ones  
-3. **🔄 Add data reconciliation** - Keep series status in sync with book ownership
-4. **🛠️ Build admin tools** - Manual override capabilities for bad API data
-5. **🧪 Add comprehensive testing** - Ensure data consistency across all operations
-
-
-TODO
- ☐ Update book addition to use enhanced series detection
-     ☐ Update series fix buttons to use enhanced series detection
-=======
-### Backend Issues
-- Import path issues in the backend preventing it from starting properly
-- The backend uses relative imports that are causing `ImportError: attempted relative import beyond top-level package`
-- Need to fix import paths in:
-  - `/backend/services/book_search.py`
-  - Other service and route files
-
-### Frontend Configuration
-- Frontend is configured to proxy API requests from `/api` to `http://localhost:8000`
-- Frontend expects all API endpoints to be prefixed with `/api`
-- CORS is enabled in the backend for all origins (should be restricted in production)
 
 ---
 
@@ -604,5 +563,4 @@
 - Debugging test failures
 - Design review and approval
 
-Screenshots are stored in `frontend/test-results/` and can be compared between test runs.
->>>>>>> b61721bf
+Screenshots are stored in `frontend/test-results/` and can be compared between test runs.