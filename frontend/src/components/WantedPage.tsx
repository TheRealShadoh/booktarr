--- conflicted
+++ resolved
@@ -1,17 +1,5 @@
 /**
  * Wanted page component with Missing From Series and Wantlist functionality
-<<<<<<< HEAD
- * Now with backend persistence and offline support
- */
-import React, { useState, useMemo, useEffect } from 'react';
-import LoadingSpinner from './LoadingSpinner';
-import ErrorMessage from './ErrorMessage';
-import { BooksBySeriesMap, Book } from '../types';
-import { booktarrAPI } from '../services/api';
-import { offlineQueue } from '../services/offlineQueue';
-import PhotoNotesCapture from './PhotoNotesCapture';
-import ScannerWishlistButton from './ScannerWishlistButton';
-=======
  * Integrated with backend Wishlist API for persistence
  */
 import React, { useState, useMemo, useEffect, useCallback } from 'react';
@@ -19,7 +7,6 @@
 import ErrorMessage from './ErrorMessage';
 import { BooksBySeriesMap, Book, WishlistItem as ApiWishlistItem, WishlistRequest } from '../types';
 import booktarrAPI from '../services/api';
->>>>>>> 0fecfc60
 
 interface WantedPageProps {
   books: BooksBySeriesMap;
@@ -37,24 +24,6 @@
   id: string;
 }
 
-<<<<<<< HEAD
-interface WantlistItem {
-  id: string;
-  title: string;
-  author?: string;
-  isbn?: string;
-  seriesName?: string;
-  seriesPosition?: number;
-  dateAdded: Date;
-  notes?: string;
-  priority: 'low' | 'medium' | 'high';
-  // Backend fields
-  editions?: any[];
-  isSyncedToBackend?: boolean;
-}
-
-=======
->>>>>>> 0fecfc60
 const WantedPage: React.FC<WantedPageProps> = ({
   books,
   loading,
@@ -68,62 +37,6 @@
   const [newWantlistItem, setNewWantlistItem] = useState<Partial<WishlistRequest>>({
     priority: 'medium'
   });
-<<<<<<< HEAD
-  const [syncStatus, setSyncStatus] = useState<'synced' | 'pending' | 'error'>('synced');
-  const [loadingWishlist, setLoadingWishlist] = useState(true);
-  const [wishlistError, setWishlistError] = useState<string | null>(null);
-  const [showPhotoCapture, setShowPhotoCapture] = useState(false);
-
-  // Load wishlist from backend on mount
-  useEffect(() => {
-    const loadWishlist = async () => {
-      try {
-        setLoadingWishlist(true);
-        setWishlistError(null);
-        const wishlistBooks = await booktarrAPI.getWishlist();
-
-        // Convert backend books to WantlistItem format
-        const items: WantlistItem[] = wishlistBooks.map(book => ({
-          id: book.isbn || `book-${book.id}`,
-          title: book.title,
-          author: book.authors?.[0],
-          isbn: book.isbn,
-          seriesName: book.series_name,
-          seriesPosition: book.series_position,
-          dateAdded: new Date(), // Backend doesn't track this yet
-          notes: book.notes,
-          priority: 'medium', // Default priority
-          editions: book.editions,
-          isSyncedToBackend: true
-        }));
-
-        setWantlist(items);
-      } catch (err) {
-        // If offline, try to load from localStorage
-        const stored = localStorage.getItem('booktarr_wantlist');
-        if (stored) {
-          try {
-            const items = JSON.parse(stored) as WantlistItem[];
-            setWantlist(items);
-          } catch {
-            setWishlistError('Failed to load wishlist. Please refresh to try again.');
-          }
-        } else {
-          console.log('Wishlist not available (offline) - starting with empty list');
-        }
-      } finally {
-        setLoadingWishlist(false);
-      }
-    };
-
-    loadWishlist();
-  }, []);
-
-  // Persist wantlist to localStorage whenever it changes
-  useEffect(() => {
-    localStorage.setItem('booktarr_wantlist', JSON.stringify(wantlist));
-  }, [wantlist]);
-=======
   const [isLoadingWishlist, setIsLoadingWishlist] = useState(false);
   const [wishlistError, setWishlistError] = useState<string | null>(null);
 
@@ -148,7 +61,6 @@
   useEffect(() => {
     loadWishlist();
   }, [loadWishlist]);
->>>>>>> 0fecfc60
 
   // Calculate missing books from series
   const missingBooks = useMemo(() => {
@@ -182,31 +94,6 @@
   }, [books]);
 
   const handleAddToWantlist = async (missingBook: MissingBook) => {
-<<<<<<< HEAD
-    const newItem: WantlistItem = {
-      id: `wl-${Date.now()}`,
-      title: missingBook.title || `${missingBook.seriesName} #${missingBook.position}`,
-      author: missingBook.author,
-      seriesName: missingBook.seriesName,
-      seriesPosition: missingBook.position,
-      dateAdded: new Date(),
-      priority: 'medium',
-      isSyncedToBackend: false
-    };
-
-    // Add to local state first
-    setWantlist(prev => [...prev, newItem]);
-    setSyncStatus('pending');
-
-    // Try to sync to backend
-    try {
-      // For now, we store this in local wishlist with notes
-      // The backend will be updated via the offline queue
-      setSyncStatus('synced');
-    } catch (err) {
-      console.error('Failed to add to wishlist:', err);
-      setSyncStatus('error');
-=======
     try {
       setWishlistError(null);
       const request: WishlistRequest = {
@@ -223,103 +110,10 @@
       const errorMsg = err instanceof Error ? err.message : 'Failed to add to wishlist';
       setWishlistError(errorMsg);
       console.error('Error adding to wishlist:', err);
->>>>>>> 0fecfc60
     }
   };
 
   const handleAddManualWantlistItem = async () => {
-<<<<<<< HEAD
-    if (!newWantlistItem.title || !newWantlistItem.isbn) {
-      setWishlistError('ISBN is required to add to wishlist');
-      return;
-    }
-
-    const item: WantlistItem = {
-      id: newWantlistItem.isbn,
-      title: newWantlistItem.title,
-      author: newWantlistItem.author,
-      isbn: newWantlistItem.isbn,
-      seriesName: newWantlistItem.seriesName,
-      seriesPosition: newWantlistItem.seriesPosition,
-      dateAdded: new Date(),
-      notes: newWantlistItem.notes,
-      priority: newWantlistItem.priority || 'medium',
-      isSyncedToBackend: false
-    };
-
-    // Add to local state first
-    setWantlist(prev => [...prev, item]);
-    setSyncStatus('pending');
-
-    try {
-      // Queue the operation for offline support
-      if (newWantlistItem.isbn) {
-        await offlineQueue.addOperation({
-          type: 'ADD_TO_WISHLIST',
-          payload: {
-            isbn: newWantlistItem.isbn,
-            notes: newWantlistItem.notes
-          },
-          timestamp: Date.now()
-        });
-      }
-
-      // Try to sync immediately
-      try {
-        await booktarrAPI.addToWishlist(newWantlistItem.isbn);
-        // Update the item to mark as synced
-        setWantlist(prev =>
-          prev.map(i =>
-            i.id === item.id ? { ...i, isSyncedToBackend: true } : i
-          )
-        );
-        setSyncStatus('synced');
-      } catch (err) {
-        // Offline or error - will retry later
-        setSyncStatus('pending');
-      }
-
-      setNewWantlistItem({ priority: 'medium' });
-      setShowAddForm(false);
-    } catch (err) {
-      console.error('Failed to add to wishlist:', err);
-      setSyncStatus('error');
-      setWishlistError('Failed to add to wishlist. Please try again.');
-    }
-  };
-
-  const handleRemoveFromWantlist = async (id: string, isbn?: string) => {
-    // Remove from local state first
-    setWantlist(prev => prev.filter(item => item.id !== id));
-    setSyncStatus('pending');
-
-    try {
-      if (isbn) {
-        // Queue the operation for offline support
-        await offlineQueue.addOperation({
-          type: 'REMOVE_FROM_WISHLIST',
-          payload: { isbn },
-          timestamp: Date.now()
-        });
-
-        // Try to sync immediately
-        try {
-          await booktarrAPI.removeFromWishlist(isbn);
-          setSyncStatus('synced');
-        } catch (err) {
-          // Offline or error - will retry later
-          setSyncStatus('pending');
-        }
-      }
-    } catch (err) {
-      console.error('Failed to remove from wishlist:', err);
-      setSyncStatus('error');
-      // Re-add the item since removal failed
-      const item = wantlist.find(i => i.id === id);
-      if (item) {
-        setWantlist(prev => [...prev, item]);
-      }
-=======
     if (!newWantlistItem.title) return;
 
     try {
@@ -358,7 +152,6 @@
       const errorMsg = err instanceof Error ? err.message : 'Failed to remove from wishlist';
       setWishlistError(errorMsg);
       console.error('Error removing from wishlist:', err);
->>>>>>> 0fecfc60
     }
   };
 
@@ -398,24 +191,10 @@
         <div className="booktarr-card-header">
           <div className="flex flex-col sm:flex-row sm:items-center sm:justify-between gap-4">
             <div>
-              <div className="flex items-center gap-3 mb-2">
-                <h1 className="text-booktarr-text text-2xl font-bold">Wanted Books</h1>
-                {syncStatus === 'synced' && (
-                  <span className="text-xs bg-green-100 text-green-800 px-2 py-1 rounded">✓ Synced</span>
-                )}
-                {syncStatus === 'pending' && (
-                  <span className="text-xs bg-yellow-100 text-yellow-800 px-2 py-1 rounded">⟳ Syncing...</span>
-                )}
-                {syncStatus === 'error' && (
-                  <span className="text-xs bg-red-100 text-red-800 px-2 py-1 rounded">✗ Error</span>
-                )}
-              </div>
+              <h1 className="text-booktarr-text text-2xl font-bold mb-2">Wanted Books</h1>
               <p className="text-booktarr-textSecondary text-sm">
                 Track missing books from your series and manage your wishlist
               </p>
-              {wishlistError && (
-                <p className="text-red-600 text-sm mt-2">{wishlistError}</p>
-              )}
             </div>
             <div className="flex items-center space-x-3 bg-booktarr-surface2 rounded-lg p-2">
               <button
@@ -466,39 +245,6 @@
         </div>
       </div>
 
-      {/* Floating Action Button for Photo Capture */}
-      <div className="fixed bottom-6 right-6 z-40">
-        <button
-          onClick={() => setShowPhotoCapture(true)}
-          className="bg-gradient-to-br from-blue-600 to-blue-700 hover:from-blue-700 hover:to-blue-800 text-white rounded-full p-4 shadow-lg hover:shadow-xl transition transform hover:scale-110"
-          title="Capture bookstore photos"
-        >
-          <svg className="w-6 h-6" fill="none" stroke="currentColor" viewBox="0 0 24 24">
-            <path strokeLinecap="round" strokeLinejoin="round" strokeWidth={2} d="M3 9a2 2 0 012-2h.93a2 2 0 001.664-.89l.812-1.22A2 2 0 0110.07 4h3.86a2 2 0 011.664.89l.812 1.22A2 2 0 0018.07 7H19a2 2 0 012 2v9a2 2 0 01-2 2H5a2 2 0 01-2-2V9z" />
-            <path strokeLinecap="round" strokeLinejoin="round" strokeWidth={2} d="M15 13a3 3 0 11-6 0 3 3 0 016 0z" />
-          </svg>
-        </button>
-      </div>
-
-      {/* Photo Capture Modal */}
-      {showPhotoCapture && (
-        <PhotoNotesCapture
-          onClose={() => setShowPhotoCapture(false)}
-          onCapture={(photo) => {
-            console.log('Photo captured:', photo);
-            // Auto-add photo series to wishlist if series name is provided
-            if (photo.seriesName) {
-              setNewWantlistItem({
-                title: photo.seriesName,
-                seriesName: photo.seriesName,
-                notes: photo.notes,
-                priority: 'high'
-              });
-            }
-          }}
-        />
-      )}
-
       {/* Tab Content */}
       {activeTab === 'missing' ? (
         <div className="booktarr-card">
@@ -569,38 +315,7 @@
               </button>
             </div>
           </div>
-          <div className="booktarr-card-body space-y-6">
-            {/* Quick Scanner for ISBNs */}
-            <div className="bg-gradient-to-br from-purple-50 to-blue-50 border border-purple-200 rounded-lg p-4">
-              <h3 className="font-semibold text-gray-900 mb-3">📱 Scan ISBNs</h3>
-              <p className="text-sm text-gray-600 mb-4">
-                Quickly scan book ISBNs while shopping to add them to your wishlist offline
-              </p>
-              <ScannerWishlistButton
-                onAddedToWishlist={(isbn, title) => {
-                  // Automatically add scanned books to wishlist
-                  const newItem: WantlistItem = {
-                    id: isbn,
-                    title: title || `ISBN: ${isbn}`,
-                    isbn,
-                    dateAdded: new Date(),
-                    priority: 'medium',
-                    isSyncedToBackend: false
-                  };
-                  setWantlist(prev => {
-                    // Avoid duplicates
-                    if (prev.find(i => i.isbn === isbn)) {
-                      return prev;
-                    }
-                    return [newItem, ...prev];
-                  });
-                  setSyncStatus('pending');
-                }}
-                onError={(error) => {
-                  setWishlistError(error);
-                }}
-              />
-            </div>
+          <div className="booktarr-card-body">
             {showAddForm && (
               <div className="mb-6 p-4 bg-booktarr-surface2 rounded-lg border border-booktarr-border">
                 <h3 className="text-booktarr-text font-medium mb-4">Add New Wantlist Item</h3>
@@ -719,7 +434,7 @@
                         Search for Book
                       </button>
                       <button
-                        onClick={() => handleRemoveFromWantlist(item.id, item.isbn)}
+                        onClick={() => handleRemoveFromWantlist(item.id)}
                         className="booktarr-btn booktarr-btn-danger text-xs"
                       >
                         Remove
