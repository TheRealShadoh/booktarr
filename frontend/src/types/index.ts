/**
 * TypeScript type definitions for Booktarr frontend
 */

export interface Book {
  id: number; // Database ID for selection/tracking
  isbn: string;
  title: string;
  authors: string[];
  series?: string;
  series_position?: number;
  publisher?: string;
  published_date?: string;
  page_count?: number;
  language: string;
  thumbnail_url?: string;
  cover_url?: string;
  description?: string;
  categories: string[];
  tags?: string[];  // Smart collection tags (e.g., "Isekai", "Found Family")
  pricing: PriceInfo[];
  metadata_source: MetadataSource;
  added_date: string;
  created_at?: string; // Alias for added_date for visual component consistency
  last_updated: string;
  isbn10?: string;
  isbn13?: string;
  // Metadata enhancement fields
  metadata_enhanced?: boolean;
  metadata_enhanced_date?: string;
  metadata_sources_used?: string[];
  // Reading progress and status fields
  reading_status: ReadingStatus;
  reading_progress_pages?: number;
  reading_progress_percentage?: number;
  date_started?: string;
  date_finished?: string;
  personal_rating?: number; // 1-5 star rating
  rating?: number; // Alias for visual components
  personal_notes?: string;
  reading_goal_id?: string;
  times_read: number;
}

export interface PriceInfo {
  source: string;
  price: number;
  currency: string;
  url?: string;
  last_updated: string;
}

export enum MetadataSource {
  SKOOLIB = 'skoolib',
  GOOGLE_BOOKS = 'google_books',
  OPEN_LIBRARY = 'open_library',
  AMAZON = 'amazon',
}

export enum ReadingStatus {
  UNREAD = 'unread',
  READING = 'reading',
  READ = 'read',
  WISHLIST = 'wishlist',
  DNF = 'dnf', // Did Not Finish
  WANT_TO_READ = 'want_to_read',
}

export interface BooksResponse {
  series: { [key: string]: Book[] };
  series_metadata?: { 
    [key: string]: {
      total_books: number;
      description?: string;
      status?: string;
    }
  };
  total_books: number;
  total_series: number;
  last_sync: string;
}

export interface Settings {
  skoolib_url?: string;
  google_books_api_key?: string;
  open_library_api_key?: string;
  cache_ttl: number;
  enable_price_lookup: boolean;
  default_language: string;
  enable_external_metadata?: boolean;
  external_metadata_timeout_until?: string;
}

export interface SettingsResponse {
  message: string;
  settings: Settings;
}

export interface UrlValidationRequest {
  url: string;
}

export interface UrlValidationResponse {
  valid: boolean;
  error?: string;
  warning?: string;
  isbn_count?: number;
  sample_isbns?: string[];
}

export interface SettingsUpdateRequest {
  skoolib_url?: string;
  google_books_api_key?: string;
  open_library_api_key?: string;
  cache_ttl?: number;
  enable_price_lookup?: boolean;
  default_language?: string;
  enable_external_metadata?: boolean;
  external_metadata_timeout_until?: string;
}

export interface SettingsInfo {
  settings_file: {
    file_path: string;
    exists: boolean;
    file_size?: number;
    last_modified?: string;
  };
  supported_languages: string[];
  cache_ttl_range: {
    min: number;
    max: number;
    default: number;
  };
}

export interface SettingsHealth {
  status: 'healthy' | 'unhealthy';
  settings_loaded?: boolean;
  file_exists?: boolean;
  file_path?: string;
  error?: string;
}

// UI-specific types
export interface BooksBySeriesMap {
  [seriesName: string]: Book[];
}

export interface SeriesGroup {
  name: string;
  books: Book[];
  book_count: number;
}

export interface FilterState {
  searchQuery: string;
  selectedSeries: string[];
  selectedAuthors: string[];
  selectedCategories: string[];
  minPages?: number;
  maxPages?: number;
  publishedAfter?: string;
  publishedBefore?: string;
}

export interface UIState {
  loading: boolean;
  error: string | null;
  filters: FilterState;
  viewMode: 'grid' | 'list';
  sortBy: 'title' | 'author' | 'series' | 'published_date' | 'added_date';
  sortOrder: 'asc' | 'desc';
}

export interface AppState {
  books: BooksBySeriesMap;
  settings: Settings;
  ui: UIState;
}

// API Error types
export interface APIError {
  message: string;
  status: number;
  detail?: string;
}

// Component Props types
export interface BookListProps {
  books: BooksBySeriesMap;
  loading: boolean;
  error: string | null;
  onRefresh?: () => void;
}

export interface BookCardProps {
  book: Book;
  onClick?: (book: Book) => void;
}

export interface SeriesGroupProps {
  seriesName: string;
  books: Book[];
  expanded?: boolean;
  onToggle?: (seriesName: string) => void;
}

export interface SearchBarProps {
  onSearch: (query: string) => void;
  placeholder?: string;
  value?: string;
}

export interface SettingsPageProps {
  settings: Settings;
  onUpdateSettings: (settings: SettingsUpdateRequest) => Promise<void>;
  onValidateUrl: (url: string) => Promise<UrlValidationResponse>;
  loading?: boolean;
  error?: string | null;
}

export interface LoadingSpinnerProps {
  size?: 'small' | 'medium' | 'large';
  message?: string;
}

export interface ErrorMessageProps {
  error: string | APIError;
  onRetry?: () => void;
}

export interface ToastProps {
  message: string;
  type: 'success' | 'error' | 'warning' | 'info';
  duration?: number;
  onClose?: () => void;
}

// Context types
export interface AppContextType {
  state: AppState;
  dispatch: React.Dispatch<AppAction>;
}

export interface AppAction {
  type: string;
  payload?: any;
}

// Constants
export const DEFAULT_SETTINGS: Settings = {
  skoolib_url: undefined,
  google_books_api_key: undefined,
  open_library_api_key: undefined,
  cache_ttl: 3600,
  enable_price_lookup: true,
  default_language: 'en',
};

export const DEFAULT_UI_STATE: UIState = {
  loading: false,
  error: null,
  filters: {
    searchQuery: '',
    selectedSeries: [],
    selectedAuthors: [],
    selectedCategories: [],
  },
  viewMode: 'grid',
  sortBy: 'title',
  sortOrder: 'asc',
};

export const DEFAULT_FILTER_STATE: FilterState = {
  searchQuery: '',
  selectedSeries: [],
  selectedAuthors: [],
  selectedCategories: [],
};


export interface CacheStatsResponse {
  cache_stats: any;
  enhancement_cache_ttl: number;
  api_cache_ttl: number;
  book_cache_ttl: number;
}

export interface MetadataSourcesResponse {
  isbn: string;
  sources: { [key: string]: any };
  total_sources: number;
}

// Reading Progress API types
export interface UpdateReadingProgressRequest {
  isbn: string;
  reading_status?: ReadingStatus;
  reading_progress_pages?: number;
  reading_progress_percentage?: number;
  date_started?: string;
  date_finished?: string;
  personal_rating?: number;
  personal_notes?: string;
}

export interface ReadingProgressResponse {
  success: boolean;
  message: string;
  book?: Book;
}

export interface ReadingStatsResponse {
  total_books: number;
  books_read: number;
  books_reading: number;
  books_unread: number;
  books_wishlist: number;
  books_dnf: number;
  average_rating?: number;
  total_pages_read?: number;
  reading_streak_days: number;
  books_this_year: number;
  books_this_month: number;
}

// ============ Reading Goals & Challenges ============

export enum GoalType {
  BOOKS = 'books',
  PAGES = 'pages',
  STREAK = 'streak',
  GENRE = 'genre',
  SERIES = 'series',
  AUTHOR = 'author',
}

export enum GoalStatus {
  ACTIVE = 'active',
  COMPLETED = 'completed',
  ABANDONED = 'abandoned',
}

export interface ReadingGoal {
  id: number;
  title: string;
  description?: string;
  goal_type: GoalType;
  target_value: number;
  current_value: number;
  progress_percentage: number;
  days_remaining: number;
  status: GoalStatus;
  start_date: string;
  end_date: string;
  completed_date?: string;
  is_custom: boolean;
  icon?: string;
  color?: string;
  genre?: string;
  author?: string;
  series_id?: number;
}

export interface Challenge extends ReadingGoal {
  // Alias for ReadingGoal used in frontend
}

export interface MonthlyGoal {
  id: number;
  year_month: string;
  target_books: number;
  target_pages: number;
  current_books: number;
  current_pages: number;
  books_progress_percentage: number;
  pages_progress_percentage: number;
}

export interface GoalProgress {
  id: number;
  goal_id: number;
  value_added: number;
  total_value: number;
  recorded_at: string;
  source: string;
  notes?: string;
}

export interface CreateGoalRequest {
  title: string;
  goal_type: GoalType;
  target_value: number;
  start_date: string;
  end_date: string;
  description?: string;
  genre?: string;
  author?: string;
  series_id?: number;
  icon?: string;
  color?: string;
}

export interface UpdateGoalRequest {
  title?: string;
  target_value?: number;
  description?: string;
  end_date?: string;
}

export interface ReadingVelocityStats {
  books_per_month: number;
  months_analyzed: number;
  books_per_year: number;
}

export interface GenreBreakdown {
  [genre: string]: number;
}

export interface GenrePercentages {
  [genre: string]: number;
}

// CSV Import API types
export interface CSVImportRequest {
  file: File;
  format_type: string; // 'handylib', 'goodreads', etc.
  user_id?: number;
}

export interface CSVImportResponse {
  success: boolean;
  filename: string;
  format: string;
  imported: number;
  updated: number;
  errors: CSVImportError[];
  books: ImportedBook[];
}

export interface CSVImportError {
  row?: number;
  error: string;
  title?: string;
}

export interface ImportedBook {
  id: number;
  title: string;
  authors: string[];
  series_name?: string;
  series_position?: number;
}

export interface CSVPreviewRequest {
  file: File;
  format_type: string;
  limit?: number;
}

export interface CSVPreviewResponse {
  filename: string;
  format: string;
  headers: string[];
  preview: CSVPreviewRow[];
  total_rows_in_file: string;
}

export interface CSVPreviewRow {
  row_number: number;
  original: any;
  parsed: any;
}

export interface ManualMatchRequest {
  unmatched_books: UnmatchedBook[];
  user_matches: BookMatch[];
}

export interface UnmatchedBook {
  row_number: number;
  title: string;
  authors: string[];
  isbn?: string;
  series?: string;
  original_data: any;
}

export interface BookMatch {
  row_number: number;
  matched_book?: Book;
  action: 'import' | 'skip' | 'create_new';
  user_notes?: string;
}

// Series API types
export interface Series {
  id: number;
  name: string;
  description?: string;
  total_books?: number;
  author?: string;
  publisher?: string;
  first_published?: string;
  last_published?: string;
  status?: string;
  genres: string[];
  tags: string[];
  universe?: string; // e.g., "Cosmere", "Middle Earth", for grouping related series
  universe_order?: number; // Order within the universe for visual organization
  cover_url?: string;
  created_date: string;
  last_updated: string;
}

export interface SeriesInfo {
  id: number;
  name: string;
  description?: string;
  total_books?: number;
  author?: string;
  publisher?: string;
  first_published?: string;
  last_published?: string;
  status?: string;
  genres: string[];
  tags: string[];
  cover_url?: string;
  created_date: string;
  last_updated: string;
}

export interface SeriesVolume {
  position: number;
  title: string;
  subtitle?: string;
  isbn_13?: string;
  isbn_10?: string;
  publisher?: string;
  published_date?: string;
  page_count?: number;
  description?: string;
  cover_url?: string;
  status: 'owned' | 'wanted' | 'missing';
  notes?: string;
  date_acquired?: string;
  owned_book?: {
    id: number;
    title: string;
    authors: string[];
    isbn?: string;
  };
}

export interface SeriesDetailsResponse {
  series: SeriesInfo;
  volumes: SeriesVolume[];
  stats: {
    total_volumes: number;
    owned_volumes: number;
    wanted_volumes: number;
    missing_volumes: number;
    completion_percentage: number;
  };
}

export interface UpdateVolumeStatusRequest {
  status: 'owned' | 'wanted' | 'missing';
}

export interface UpdateVolumeStatusResponse {
  success: boolean;
  message: string;
  volume: {
    position: number;
    title: string;
    status: string;
  };
}

// Error Boundary types
export interface ErrorBoundaryState {
  hasError: boolean;
  error?: Error;
  errorInfo?: React.ErrorInfo;
  errorId?: string;
  timestamp?: Date;
}

export interface ErrorBoundaryProps {
  children: React.ReactNode;
  fallback?: React.ComponentType<ErrorFallbackProps>;
  onError?: (error: Error, errorInfo: React.ErrorInfo) => void;
  isolate?: boolean;
  name?: string;
}

export interface ErrorFallbackProps {
  error?: Error;
  errorInfo?: React.ErrorInfo;
  resetError?: () => void;
  errorBoundaryName?: string;
  timestamp?: Date;
}

export interface ErrorDetails {
  message: string;
  stack?: string;
  componentStack?: string;
  errorBoundary?: string;
  timestamp: Date;
  userAgent: string;
  url: string;
}

export interface ErrorRecoveryAction {
  label: string;
  action: () => void;
  variant: 'primary' | 'secondary' | 'danger';
}

<<<<<<< HEAD
// Smart Collection Types (Tags, Categories, Languages)
export interface CollectionStats {
  total_books: number;
  total_editions: number;
  languages: { [key: string]: number };
  formats: { [key: string]: number };
  categories: { [key: string]: number };
  tags: { [key: string]: number };
  unique_languages: number;
  unique_formats: number;
  unique_categories: number;
  unique_tags: number;
}

export interface CollectionStatsResponse {
  success: boolean;
  statistics: CollectionStats;
}

export interface TagResponse {
  success: boolean;
  book_id: number;
  tags: string[];
  message: string;
}

export interface AllTagsResponse {
  tags: string[];
  count: number;
  message: string;
}

export interface BooksByTagResponse {
  tag: string;
  books: Array<{
    id: number;
    title: string;
    authors: string[];
    tags: string[];
  }>;
  count: number;
}

export interface CategoriesResponse {
  categories: string[];
  count: number;
  message: string;
}

export interface BooksByCategoryResponse {
  category: string;
  books: Array<{
    id: number;
    title: string;
    authors: string[];
    categories: string[];
  }>;
  count: number;
}

export interface LanguagesResponse {
  languages: { [key: string]: number };
  unique_languages: number;
  total_books: number;
}

export interface BooksByLanguageResponse {
  language: string;
  books: Array<{
    id: number;
    title: string;
    authors: string[];
    language: string;
  }>;
  count: number;
}

export interface EditionVariant {
  id: number;
  isbn_13?: string;
  isbn_10?: string;
  format: string;
  language?: string;
  publisher?: string;
  release_date?: string;
  price?: number;
  cover_url?: string;
}

export interface EditionVariantsResponse {
  book_id: number;
  title: string;
  variants: { [key: string]: EditionVariant[] };
  total_editions: number;
}

export interface DuplicateBook {
  id: number;
  title: string;
  authors: string[];
  series?: string;
}

export interface DuplicatePair {
  book1: DuplicateBook;
  book2: DuplicateBook;
  confidence: number;
}

export interface DuplicatesResponse {
  duplicates_found: number;
  confidence_threshold: number;
  duplicates: DuplicatePair[];
}

export interface MergeDuplicatesResponse {
  success: boolean;
  primary_book_id: number;
  merged_count: number;
  message: string;
=======
// ============= WISHLIST & ACQUISITION TYPES =============

export interface WishlistItem {
  id: number;
  title: string;
  isbn_13?: string;
  isbn_10?: string;
  author?: string;
  priority: 'low' | 'medium' | 'high';
  target_price?: number;
  notes?: string;
  purchase_source?: string;
  date_needed_by?: string;
  acquisition_status: 'watching' | 'ready_to_buy' | 'pre_ordered' | 'acquired';
  purchase_url?: string;
  purchased_date?: string;
  purchased_price?: number;
  date_added: string;
  updated_at: string;
}

export interface Wishlist {
  id: number;
  name: string;
  description?: string;
  is_default: boolean;
  item_count: number;
}

export interface WishlistRequest {
  title: string;
  isbn_13?: string;
  isbn_10?: string;
  author?: string;
  edition_id?: number;
  priority?: 'low' | 'medium' | 'high';
  target_price?: number;
  notes?: string;
  purchase_source?: string;
  date_needed_by?: string;
}

export interface WishlistUpdateRequest {
  priority?: 'low' | 'medium' | 'high';
  target_price?: number;
  notes?: string;
  purchase_source?: string;
  date_needed_by?: string;
  acquisition_status?: 'watching' | 'ready_to_buy' | 'pre_ordered' | 'acquired';
  purchase_url?: string;
  purchased_date?: string;
  purchased_price?: number;
}

export interface WishlistStats {
  total_items: number;
  high_priority: number;
  medium_priority: number;
  low_priority: number;
  watching: number;
  ready_to_buy: number;
  pre_ordered: number;
  acquired: number;
  estimated_total_cost: number;
  average_item_cost: number;
  items_with_price_drops: number;
  upcoming_releases: number;
}

export interface AcquisitionPreference {
  preferred_format: string;
  max_acceptable_price?: number;
  preferred_retailers: string[];
  price_drop_threshold_percent: number;
  notify_new_releases: boolean;
  notify_pre_orders: boolean;
}

export interface PriceTracking {
  id: number;
  price: number;
  currency: string;
  source: string;
  recorded_at: string;
  is_current: boolean;
  previous_price?: number;
  price_change_percent?: number;
}

export interface PriceTrend {
  current_price: number;
  lowest_price: number;
  highest_price: number;
  average_price: number;
  price_range: number;
  trend: 'up' | 'down' | 'stable';
  records_count: number;
}

export interface PreOrder {
  id: number;
  title: string;
  expected_release_date: string;
  isbn?: string;
  author?: string;
  format?: string;
  status: 'active' | 'cancelled' | 'fulfilled' | 'delayed';
  pre_order_price?: number;
  retailer?: string;
  pre_order_url?: string;
  estimated_delivery_date?: string;
}

export interface PreOrderRequest {
  title: string;
  expected_release_date: string;
  isbn?: string;
  author?: string;
  format?: string;
  pre_order_price?: number;
  retailer?: string;
  pre_order_url?: string;
}

// API Response types for wishlist endpoints
export interface WishlistResponse {
  success: boolean;
  message?: string;
  wishlists?: Wishlist[];
  items?: WishlistItem[];
  item?: WishlistItem;
  stats?: WishlistStats;
  count?: number;
  items_with_price_drops?: number;
}

export interface PriceTrackingResponse {
  success: boolean;
  message?: string;
  price?: PriceTracking;
  history?: PriceTracking[];
  trend?: PriceTrend;
  items?: PriceTracking[];
}

export interface PreOrderResponse {
  success: boolean;
  message?: string;
  pre_order?: PreOrder;
  pre_orders?: PreOrder[];
  count?: number;
>>>>>>> 0fecfc60
}<|MERGE_RESOLUTION|>--- conflicted
+++ resolved
@@ -3,7 +3,6 @@
  */
 
 export interface Book {
-  id: number; // Database ID for selection/tracking
   isbn: string;
   title: string;
   authors: string[];
@@ -17,11 +16,9 @@
   cover_url?: string;
   description?: string;
   categories: string[];
-  tags?: string[];  // Smart collection tags (e.g., "Isekai", "Found Family")
   pricing: PriceInfo[];
   metadata_source: MetadataSource;
   added_date: string;
-  created_at?: string; // Alias for added_date for visual component consistency
   last_updated: string;
   isbn10?: string;
   isbn13?: string;
@@ -36,7 +33,6 @@
   date_started?: string;
   date_finished?: string;
   personal_rating?: number; // 1-5 star rating
-  rating?: number; // Alias for visual components
   personal_notes?: string;
   reading_goal_id?: string;
   times_read: number;
@@ -325,102 +321,17 @@
   books_this_month: number;
 }
 
-// ============ Reading Goals & Challenges ============
-
-export enum GoalType {
-  BOOKS = 'books',
-  PAGES = 'pages',
-  STREAK = 'streak',
-  GENRE = 'genre',
-  SERIES = 'series',
-  AUTHOR = 'author',
-}
-
-export enum GoalStatus {
-  ACTIVE = 'active',
-  COMPLETED = 'completed',
-  ABANDONED = 'abandoned',
-}
-
 export interface ReadingGoal {
-  id: number;
-  title: string;
-  description?: string;
-  goal_type: GoalType;
-  target_value: number;
-  current_value: number;
-  progress_percentage: number;
-  days_remaining: number;
-  status: GoalStatus;
+  id: string;
+  title: string;
+  target_books?: number;
+  target_pages?: number;
   start_date: string;
   end_date: string;
-  completed_date?: string;
-  is_custom: boolean;
-  icon?: string;
-  color?: string;
-  genre?: string;
-  author?: string;
-  series_id?: number;
-}
-
-export interface Challenge extends ReadingGoal {
-  // Alias for ReadingGoal used in frontend
-}
-
-export interface MonthlyGoal {
-  id: number;
-  year_month: string;
-  target_books: number;
-  target_pages: number;
   current_books: number;
   current_pages: number;
-  books_progress_percentage: number;
-  pages_progress_percentage: number;
-}
-
-export interface GoalProgress {
-  id: number;
-  goal_id: number;
-  value_added: number;
-  total_value: number;
-  recorded_at: string;
-  source: string;
-  notes?: string;
-}
-
-export interface CreateGoalRequest {
-  title: string;
-  goal_type: GoalType;
-  target_value: number;
-  start_date: string;
-  end_date: string;
-  description?: string;
-  genre?: string;
-  author?: string;
-  series_id?: number;
-  icon?: string;
-  color?: string;
-}
-
-export interface UpdateGoalRequest {
-  title?: string;
-  target_value?: number;
-  description?: string;
-  end_date?: string;
-}
-
-export interface ReadingVelocityStats {
-  books_per_month: number;
-  months_analyzed: number;
-  books_per_year: number;
-}
-
-export interface GenreBreakdown {
-  [genre: string]: number;
-}
-
-export interface GenrePercentages {
-  [genre: string]: number;
+  is_completed: boolean;
+  created_date: string;
 }
 
 // CSV Import API types
@@ -508,8 +419,6 @@
   status?: string;
   genres: string[];
   tags: string[];
-  universe?: string; // e.g., "Cosmere", "Middle Earth", for grouping related series
-  universe_order?: number; // Order within the universe for visual organization
   cover_url?: string;
   created_date: string;
   last_updated: string;
@@ -621,128 +530,6 @@
   variant: 'primary' | 'secondary' | 'danger';
 }
 
-<<<<<<< HEAD
-// Smart Collection Types (Tags, Categories, Languages)
-export interface CollectionStats {
-  total_books: number;
-  total_editions: number;
-  languages: { [key: string]: number };
-  formats: { [key: string]: number };
-  categories: { [key: string]: number };
-  tags: { [key: string]: number };
-  unique_languages: number;
-  unique_formats: number;
-  unique_categories: number;
-  unique_tags: number;
-}
-
-export interface CollectionStatsResponse {
-  success: boolean;
-  statistics: CollectionStats;
-}
-
-export interface TagResponse {
-  success: boolean;
-  book_id: number;
-  tags: string[];
-  message: string;
-}
-
-export interface AllTagsResponse {
-  tags: string[];
-  count: number;
-  message: string;
-}
-
-export interface BooksByTagResponse {
-  tag: string;
-  books: Array<{
-    id: number;
-    title: string;
-    authors: string[];
-    tags: string[];
-  }>;
-  count: number;
-}
-
-export interface CategoriesResponse {
-  categories: string[];
-  count: number;
-  message: string;
-}
-
-export interface BooksByCategoryResponse {
-  category: string;
-  books: Array<{
-    id: number;
-    title: string;
-    authors: string[];
-    categories: string[];
-  }>;
-  count: number;
-}
-
-export interface LanguagesResponse {
-  languages: { [key: string]: number };
-  unique_languages: number;
-  total_books: number;
-}
-
-export interface BooksByLanguageResponse {
-  language: string;
-  books: Array<{
-    id: number;
-    title: string;
-    authors: string[];
-    language: string;
-  }>;
-  count: number;
-}
-
-export interface EditionVariant {
-  id: number;
-  isbn_13?: string;
-  isbn_10?: string;
-  format: string;
-  language?: string;
-  publisher?: string;
-  release_date?: string;
-  price?: number;
-  cover_url?: string;
-}
-
-export interface EditionVariantsResponse {
-  book_id: number;
-  title: string;
-  variants: { [key: string]: EditionVariant[] };
-  total_editions: number;
-}
-
-export interface DuplicateBook {
-  id: number;
-  title: string;
-  authors: string[];
-  series?: string;
-}
-
-export interface DuplicatePair {
-  book1: DuplicateBook;
-  book2: DuplicateBook;
-  confidence: number;
-}
-
-export interface DuplicatesResponse {
-  duplicates_found: number;
-  confidence_threshold: number;
-  duplicates: DuplicatePair[];
-}
-
-export interface MergeDuplicatesResponse {
-  success: boolean;
-  primary_book_id: number;
-  merged_count: number;
-  message: string;
-=======
 // ============= WISHLIST & ACQUISITION TYPES =============
 
 export interface WishlistItem {
@@ -894,5 +681,4 @@
   pre_order?: PreOrder;
   pre_orders?: PreOrder[];
   count?: number;
->>>>>>> 0fecfc60
 }