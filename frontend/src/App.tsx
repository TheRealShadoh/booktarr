/**
 * Main App component with React Router and comprehensive error boundaries
 * Now uses proper URL-based routing with React Router DOM
 */
import React, { useEffect, useCallback } from 'react';
import { BrowserRouter, Routes, Route, Navigate, useNavigate, useLocation, useParams } from 'react-router-dom';
import BookList from './components/BookList';
import SettingsPage from './components/SettingsPage';
import WantedPage from './components/WantedPage';
import CollectionsPage from './components/CollectionsPage';
import AdvancedSearchPage from './components/AdvancedSearchPage';
import RecommendationsPage from './components/RecommendationsPage';
import ReadingChallengesPage from './components/ReadingChallengesPage';
import ReadingTimelinePage from './components/ReadingTimelinePage';
import Toast from './components/Toast';
import MainLayout from './components/MainLayout';
import BookSearchPage from './components/BookSearchPage';
import BookDetailsPage from './components/BookDetailsPage';
import StatsDashboard from './components/StatsDashboard';
import PWAInstallPrompt from './components/PWAInstallPrompt';
import OfflineIndicator from './components/OfflineIndicator';
import PWAUpdateNotification from './components/PWAUpdateNotification';
import SeriesManagement from './components/SeriesManagement';
import SeriesDetailsPage from './components/SeriesDetailsPage';
import LogsPage from './components/LogsPage';
import ReleaseCalendarPage from './components/ReleaseCalendarPage';
<<<<<<< HEAD
import AuthorProfilePage from './components/AuthorProfilePage';
import PublisherDiscoveryPage from './components/PublisherDiscoveryPage';
import SeasonalDiscoveryPage from './components/SeasonalDiscoveryPage';
import MagazineTrackingPage from './components/MagazineTrackingPage';
=======
import SmartInsightsPage from './components/SmartInsightsPage';
>>>>>>> ae8cb5b8
import ErrorBoundary from './components/ErrorBoundary';
import PageErrorBoundary from './components/PageErrorBoundary';
import ComponentErrorBoundary from './components/ComponentErrorBoundary';
import ErrorBoundaryTestPage from './components/ErrorBoundaryTestPage';
import { AppProvider } from './context/AppContext';
import { useStateManager } from './hooks/useStateManager';
import './styles/tailwind.css';

// Router-aware App component that uses URL-based navigation
const AppInner: React.FC = () => {
  const {
    state,
    showToast,
    clearToast,
    loadBooks,
    undo,
    redo,
    getPerformanceMetrics
  } = useStateManager();

  const navigate = useNavigate();
  const location = useLocation();
  const [searchQuery, setSearchQuery] = React.useState<string>('');

  // Handle uncaught errors
  useEffect(() => {
    const handleError = (error: ErrorEvent) => {
      console.error('Global error:', error);
      // Check if error was already handled by error boundary
      if (!(error.error as any)?.handledByErrorBoundary) {
        showToast('An unexpected error occurred. Please try refreshing the page.', 'error');
      }
    };
    
    const handleUnhandledRejection = (event: PromiseRejectionEvent) => {
      console.error('Unhandled promise rejection:', event);
      
      // More specific error messages based on rejection reason
      let errorMessage = 'An unexpected error occurred.';
      
      if (event.reason?.message) {
        if (event.reason.message.includes('fetch')) {
          errorMessage = 'Network error. Please check your connection and try again.';
        } else if (event.reason.message.includes('API')) {
          errorMessage = 'API error. Please try again in a moment.';
        }
      }
      
      showToast(errorMessage, 'error');
    };
    
    window.addEventListener('error', handleError);
    window.addEventListener('unhandledrejection', handleUnhandledRejection);
    
    return () => {
      window.removeEventListener('error', handleError);
      window.removeEventListener('unhandledrejection', handleUnhandledRejection);
    };
  }, [showToast]);

  // Error reporting helper
  const reportError = useCallback((error: Error, errorInfo: React.ErrorInfo) => {
    console.group('🚨 Error Boundary Report');
    console.error('Error:', error);
    console.error('Component Stack:', errorInfo.componentStack);
    console.error('Current Page:', location.pathname);
    console.error('Timestamp:', new Date().toISOString());
    console.groupEnd();
    
    // Mark error as handled to prevent global error handler from showing toast
    (error as any).handledByErrorBoundary = true;
    
    // Show user-friendly toast
    showToast('A component error was recovered. If this continues, please refresh the page.', 'warning');
  }, [location.pathname, showToast]);

  // Global keyboard shortcuts with React Router navigation
  useEffect(() => {
    const handleKeyDown = (event: KeyboardEvent) => {
      // Don't trigger shortcuts if user is typing in an input
      if (event.target instanceof HTMLInputElement || 
          event.target instanceof HTMLTextAreaElement || 
          (event.target as HTMLElement)?.contentEditable === 'true') {
        return;
      }

      // Check for Ctrl/Cmd key combinations
      const isCtrlOrCmd = event.ctrlKey || event.metaKey;

      if (isCtrlOrCmd) {
        switch (event.key.toLowerCase()) {
          case 'l':
            event.preventDefault();
            navigate('/');
            break;
          case 's':
            event.preventDefault();
            navigate('/settings');
            break;
          case 'n':
            event.preventDefault();
            navigate('/add');
            break;
          case 'f':
            event.preventDefault();
            // Focus search input if available
            const searchInput = document.querySelector('input[placeholder*="Search"]') as HTMLInputElement;
            if (searchInput) {
              searchInput.focus();
            }
            break;
          case 'z':
            if (!event.shiftKey) {
              event.preventDefault();
              undo();
            }
            break;
          case 'y':
            event.preventDefault();
            redo();
            break;
          case 'e':
            // Ctrl+E for Error Boundary Test Page (development only)
            if (process.env.NODE_ENV === 'development') {
              event.preventDefault();
              navigate('/error-boundary-test');
            }
            break;
        }
      }

      // Handle escape key to close modals or go back
      if (event.key === 'Escape') {
        if (location.pathname.includes('/book/') || location.pathname.includes('/series/')) {
          navigate('/');
        }
      }
    };

    document.addEventListener('keydown', handleKeyDown);
    
    return () => {
      document.removeEventListener('keydown', handleKeyDown);
    };
  }, [navigate, undo, redo, location.pathname]);

  // Performance monitoring
  useEffect(() => {
    const interval = setInterval(() => {
      const metrics = getPerformanceMetrics();
      console.log('Performance metrics:', metrics);
    }, 30000); // Every 30 seconds

    return () => clearInterval(interval);
  }, [getPerformanceMetrics]);

  const handleBookClick = useCallback((book: any) => {
    const isbn = book.isbn || book.isbn_13 || book.isbn_10;
    navigate(`/book/${isbn}`);
  }, [navigate]);

  const handleBackToLibrary = useCallback(() => {
    navigate('/');
  }, [navigate]);

  const handleSeriesClick = useCallback((seriesName: string) => {
    navigate(`/series/${encodeURIComponent(seriesName)}`);
  }, [navigate]);

  // Get current page from URL for MainLayout
  const getCurrentPage = useCallback(() => {
    const path = location.pathname;
    if (path === '/') return 'library';
    if (path === '/settings') return 'settings';
    if (path === '/add') return 'add';
    if (path === '/series') return 'series-management';
    if (path === '/analytics') return 'analytics';
    if (path === '/wanted') return 'wanted';
    if (path === '/collections') return 'collections';
    if (path === '/advanced-search') return 'advanced-search';
    if (path === '/recommendations') return 'recommendations';
    if (path === '/challenges') return 'challenges';
    if (path === '/activity') return 'activity';
    if (path === '/logs') return 'logs';
    if (path === '/release-calendar') return 'release-calendar';
    if (path === '/authors') return 'authors';
    if (path === '/publishers') return 'publishers';
    if (path === '/seasonal') return 'seasonal';
    if (path === '/magazines') return 'magazines';
    if (path.startsWith('/book/')) return 'book-details';
    if (path.startsWith('/series/')) return 'series-details';
    if (path.startsWith('/author/')) return 'author-profile';
    if (path === '/error-boundary-test') return 'error-boundary-test';
    return 'library';
  }, [location.pathname]);

  return (
    <div className="h-screen overflow-hidden">
      {/* PWA Components with Error Boundaries */}
      <ComponentErrorBoundary componentName="Offline Indicator" showMinimal={true}>
        <OfflineIndicator />
      </ComponentErrorBoundary>
      
      <ComponentErrorBoundary componentName="PWA Update Notification" showMinimal={true}>
        <PWAUpdateNotification />
      </ComponentErrorBoundary>
      
      <ComponentErrorBoundary componentName="PWA Install Prompt" showMinimal={true}>
        <PWAInstallPrompt />
      </ComponentErrorBoundary>
      
      {/* Toast Notifications with Error Boundary */}
      {state.toast && (
        <ComponentErrorBoundary componentName="Toast Notification" showMinimal={true}>
          <Toast
            message={state.toast.message}
            type={state.toast.type}
            onClose={clearToast}
          />
        </ComponentErrorBoundary>
      )}

      {/* Main Layout with Routes */}
      <ErrorBoundary 
        name="MainLayout" 
        onError={reportError}
      >
        <MainLayout
          currentPage={getCurrentPage()}
          onPageChange={(page) => {
            // Map page names to routes
            switch (page) {
              case 'library': navigate('/'); break;
              case 'settings': navigate('/settings'); break;
              case 'add': navigate('/add'); break;
              case 'series-management': navigate('/series'); break;
              case 'analytics': navigate('/analytics'); break;
              case 'wanted': navigate('/wanted'); break;
              case 'collections': navigate('/collections'); break;
              case 'advanced-search': navigate('/advanced-search'); break;
              case 'recommendations': navigate('/recommendations'); break;
              case 'challenges': navigate('/challenges'); break;
              case 'activity': navigate('/activity'); break;
              case 'logs': navigate('/logs'); break;
              case 'release-calendar': navigate('/release-calendar'); break;
              default: navigate('/'); break;
            }
          }}
          books={Object.values(state.books).flat()}
          onFilterChange={useCallback((filteredBooks) => {
            // Convert filtered books back to series format
            const filteredSeries: any = {};
            filteredBooks.forEach(book => {
              const seriesName = book.series || 'Standalone';
              if (!filteredSeries[seriesName]) {
                filteredSeries[seriesName] = [];
              }
              filteredSeries[seriesName].push(book);
            });
            // This will be handled by the search functionality in the context
          }, [])}
          onBookSelect={handleBookClick}
          onSearchAddBook={useCallback((query) => {
            setSearchQuery(query);
            navigate('/add');
          }, [navigate])}
        >
          <Routes>
            <Route path="/" element={
              <PageErrorBoundary 
                pageName="Book Library" 
                onNavigateBack={() => navigate('/')}
              >
                <BookList
                  books={state.filteredBooks}
                  loading={state.loading}
                  error={state.error}
                  onRefresh={loadBooks}
                  onBookClick={handleBookClick}
                />
              </PageErrorBoundary>
            } />
            
            <Route path="/book/:isbn" element={
              <PageErrorBoundary 
                pageName="Book Details" 
                onNavigateBack={() => navigate('/')}
              >
                <BookDetailsPageWrapper 
                  onBack={handleBackToLibrary}
                  onSeriesClick={handleSeriesClick}
                />
              </PageErrorBoundary>
            } />
            
            <Route path="/settings" element={
              <PageErrorBoundary 
                pageName="Settings" 
                onNavigateBack={() => navigate('/')}
              >
                <SettingsPage
                  settings={state.settings}
                  onUpdateSettings={async (settings) => {
                    // This will be handled by the enhanced settings update in the SettingsPage itself
                    // No need to return anything as the interface expects Promise<void>
                  }}
                  onValidateUrl={async (url) => {
                    // Placeholder for URL validation
                    return { valid: true, message: 'URL is valid' };
                  }}
                  loading={state.settingsLoading}
                  error={state.error}
                />
              </PageErrorBoundary>
            } />
            
            <Route path="/add" element={
              <PageErrorBoundary 
                pageName="Add Book" 
                onNavigateBack={() => navigate('/')}
              >
                <BookSearchPage onBookAdded={loadBooks} initialSearchQuery={searchQuery} />
              </PageErrorBoundary>
            } />
            
            <Route path="/wanted" element={
              <PageErrorBoundary 
                pageName="Wanted Books" 
                onNavigateBack={() => navigate('/')}
              >
                <WantedPage
                  books={state.filteredBooks}
                  loading={state.loading}
                  error={state.error}
                  onRefresh={loadBooks}
                  onBookClick={handleBookClick}
                />
              </PageErrorBoundary>
            } />
            
            <Route path="/collections" element={
              <PageErrorBoundary 
                pageName="Collections" 
                onNavigateBack={() => navigate('/')}
              >
                <CollectionsPage
                  books={state.filteredBooks}
                  loading={state.loading}
                  error={state.error}
                  onRefresh={loadBooks}
                  onBookClick={handleBookClick}
                />
              </PageErrorBoundary>
            } />
            
            <Route path="/advanced-search" element={
              <PageErrorBoundary 
                pageName="Advanced Search" 
                onNavigateBack={() => navigate('/')}
              >
                <AdvancedSearchPage
                  books={state.filteredBooks}
                  loading={state.loading}
                  error={state.error}
                  onBookClick={handleBookClick}
                />
              </PageErrorBoundary>
            } />
            
            <Route path="/analytics" element={
              <PageErrorBoundary 
                pageName="Analytics Dashboard" 
                onNavigateBack={() => navigate('/')}
              >
                <StatsDashboard />
              </PageErrorBoundary>
            } />
            
            <Route path="/recommendations" element={
              <PageErrorBoundary 
                pageName="Recommendations" 
                onNavigateBack={() => navigate('/')}
              >
                <RecommendationsPage
                  books={state.filteredBooks}
                  loading={state.loading}
                  error={state.error}
                  onBookClick={handleBookClick}
                />
              </PageErrorBoundary>
            } />
            
            <Route path="/challenges" element={
              <PageErrorBoundary 
                pageName="Reading Challenges" 
                onNavigateBack={() => navigate('/')}
              >
                <ReadingChallengesPage
                  books={state.filteredBooks}
                  loading={state.loading}
                  error={state.error}
                />
              </PageErrorBoundary>
            } />
            
            <Route path="/series" element={
              <PageErrorBoundary 
                pageName="Series Management" 
                onNavigateBack={() => navigate('/')}
              >
                <SeriesManagement />
              </PageErrorBoundary>
            } />
            
            <Route path="/series/:seriesName" element={
              <PageErrorBoundary 
                pageName="Series Details" 
                onNavigateBack={() => navigate('/series')}
              >
                <SeriesDetailsPageWrapper 
                  onBack={() => navigate('/series')}
                  onBookClick={handleBookClick}
                  ownedBooks={Object.values(state.filteredBooks).flat()}
                />
              </PageErrorBoundary>
            } />
            
            <Route path="/activity" element={
              <PageErrorBoundary 
                pageName="Reading Activity" 
                onNavigateBack={() => navigate('/')}
              >
                <ReadingTimelinePage
                  books={state.filteredBooks}
                  loading={state.loading}
                  error={state.error}
                  onBookClick={handleBookClick}
                />
              </PageErrorBoundary>
            } />
            
            <Route path="/logs" element={
              <PageErrorBoundary 
                pageName="System Logs" 
                onNavigateBack={() => navigate('/')}
              >
                <LogsPage />
              </PageErrorBoundary>
            } />
            
            <Route path="/release-calendar" element={
              <PageErrorBoundary
                pageName="Release Calendar"
                onNavigateBack={() => navigate('/')}
              >
                <ReleaseCalendarPage
                  books={Object.values(state.filteredBooks).flat()}
                  loading={state.loading}
                  error={state.error}
                />
              </PageErrorBoundary>
            } />

<<<<<<< HEAD
            <Route path="/author/:authorName" element={
              <PageErrorBoundary
                pageName="Author Profile"
                onNavigateBack={() => navigate('/')}
              >
                <AuthorProfilePage
                  books={state.filteredBooks}
                  allBooks={Object.values(state.filteredBooks).flat()}
                  loading={state.loading}
                  error={state.error}
                  onBookClick={handleBookClick}
                />
              </PageErrorBoundary>
            } />

            <Route path="/publishers" element={
              <PageErrorBoundary
                pageName="Publisher Discovery"
                onNavigateBack={() => navigate('/')}
              >
                <PublisherDiscoveryPage
                  books={state.filteredBooks}
                  allBooks={Object.values(state.filteredBooks).flat()}
                  loading={state.loading}
                  error={state.error}
                  onBookClick={handleBookClick}
                />
              </PageErrorBoundary>
            } />

            <Route path="/seasonal" element={
              <PageErrorBoundary
                pageName="Seasonal Discovery"
                onNavigateBack={() => navigate('/')}
              >
                <SeasonalDiscoveryPage
                  books={state.filteredBooks}
                  allBooks={Object.values(state.filteredBooks).flat()}
                  loading={state.loading}
                  error={state.error}
                  onBookClick={handleBookClick}
                />
              </PageErrorBoundary>
            } />

            <Route path="/magazines" element={
              <PageErrorBoundary
                pageName="Magazine Tracking"
                onNavigateBack={() => navigate('/')}
              >
                <MagazineTrackingPage
                  books={state.filteredBooks}
                  allBooks={Object.values(state.filteredBooks).flat()}
                  loading={state.loading}
                  error={state.error}
                  onBookClick={handleBookClick}
                />
=======
            <Route path="/insights" element={
              <PageErrorBoundary
                pageName="Smart Insights"
                onNavigateBack={() => navigate('/')}
              >
                <SmartInsightsPage />
>>>>>>> ae8cb5b8
              </PageErrorBoundary>
            } />

            {process.env.NODE_ENV === 'development' && (
              <Route path="/error-boundary-test" element={
                <PageErrorBoundary 
                  pageName="Error Boundary Test" 
                  onNavigateBack={() => navigate('/')}
                >
                  <ErrorBoundaryTestPage />
                </PageErrorBoundary>
              } />
            )}
            
            {/* Redirect unknown routes to home */}
            <Route path="*" element={<Navigate to="/" replace />} />
          </Routes>
        </MainLayout>
      </ErrorBoundary>
    </div>
  );
};

// Wrapper components to handle URL parameters
const BookDetailsPageWrapper: React.FC<{
  onBack: () => void;
  onSeriesClick: (seriesName: string) => void;
}> = ({ onBack, onSeriesClick }) => {
  const { isbn } = useParams<{ isbn: string }>();
  return (
    <BookDetailsPage
      isbn={isbn}
      onBack={onBack}
      onSeriesClick={onSeriesClick}
    />
  );
};

const SeriesDetailsPageWrapper: React.FC<{
  onBack: () => void;
  onBookClick: (book: any) => void;
  ownedBooks: any[];
}> = ({ onBack, onBookClick, ownedBooks }) => {
  const { seriesName } = useParams<{ seriesName: string }>();
  return seriesName ? (
    <SeriesDetailsPage
      seriesName={decodeURIComponent(seriesName)}
      ownedBooks={ownedBooks}
      onBack={onBack}
      onBookClick={onBookClick}
    />
  ) : null;
};

// Main App component with BrowserRouter, Provider and Top-level Error Boundary
const App: React.FC = () => {
  return (
    <BrowserRouter>
      <ErrorBoundary 
        name="App" 
        onError={(error, errorInfo) => {
          // Top-level error logging
          console.error('🚨 CRITICAL: Top-level app error:', error);
          console.error('Component Stack:', errorInfo.componentStack);
          
          // Store critical error for potential bug reporting
          try {
            const criticalError = {
              message: error.message,
              stack: error.stack,
              componentStack: errorInfo.componentStack,
              timestamp: new Date().toISOString(),
              userAgent: navigator.userAgent,
              url: window.location.href,
              level: 'CRITICAL'
            };
            
            localStorage.setItem('booktarr_critical_error', JSON.stringify(criticalError));
          } catch (e) {
            console.warn('Failed to store critical error:', e);
          }
        }}
      >
        <AppProvider>
          <AppInner />
        </AppProvider>
      </ErrorBoundary>
    </BrowserRouter>
  );
};

export default App;<|MERGE_RESOLUTION|>--- conflicted
+++ resolved
@@ -24,14 +24,11 @@
 import SeriesDetailsPage from './components/SeriesDetailsPage';
 import LogsPage from './components/LogsPage';
 import ReleaseCalendarPage from './components/ReleaseCalendarPage';
-<<<<<<< HEAD
 import AuthorProfilePage from './components/AuthorProfilePage';
 import PublisherDiscoveryPage from './components/PublisherDiscoveryPage';
 import SeasonalDiscoveryPage from './components/SeasonalDiscoveryPage';
 import MagazineTrackingPage from './components/MagazineTrackingPage';
-=======
 import SmartInsightsPage from './components/SmartInsightsPage';
->>>>>>> ae8cb5b8
 import ErrorBoundary from './components/ErrorBoundary';
 import PageErrorBoundary from './components/PageErrorBoundary';
 import ComponentErrorBoundary from './components/ComponentErrorBoundary';
@@ -495,7 +492,6 @@
               </PageErrorBoundary>
             } />
 
-<<<<<<< HEAD
             <Route path="/author/:authorName" element={
               <PageErrorBoundary
                 pageName="Author Profile"
@@ -553,14 +549,15 @@
                   error={state.error}
                   onBookClick={handleBookClick}
                 />
-=======
+              </PageErrorBoundary>
+            } />
+
             <Route path="/insights" element={
               <PageErrorBoundary
                 pageName="Smart Insights"
                 onNavigateBack={() => navigate('/')}
               >
                 <SmartInsightsPage />
->>>>>>> ae8cb5b8
               </PageErrorBoundary>
             } />
 
